--- conflicted
+++ resolved
@@ -183,7 +183,7 @@
 	returnToSender = make(chan interface{})
 	log.Println(reflect.TypeOf(returnToSender))
 	b.blockMap[id].chans.QueryChan <- &blocks.QueryMsg{
-		Route:    route,
+		Route:   route,
 		MsgChan: returnToSender,
 	}
 	timeout := time.NewTimer(1 * time.Second)
@@ -224,7 +224,7 @@
 	var returnToSender blocks.MsgChan
 	returnToSender = make(chan interface{})
 	msg := &blocks.QueryMsg{
-		Route:    route,
+		Route:   route,
 		MsgChan: returnToSender,
 	}
 	b.connMap[id].chans.QueryChan <- msg
@@ -430,19 +430,14 @@
 			var returnToSender blocks.MsgChan
 			returnToSender = make(chan interface{})
 			queryChan <- &blocks.QueryMsg{
-				Route:    "ping",
+				Route:   "ping",
 				MsgChan: returnToSender,
 			}
 			select {
 			case q := <-returnToSender:
 				MsgChan <- q.(string)
 			case <-timeout.C:
-<<<<<<< HEAD
-				respChan <- "TIMEOUT"
-=======
-				log.Println("timed out")
 				MsgChan <- "TIMEOUT"
->>>>>>> 1c3defd8
 			}
 		}(b.blockMap[k].chans.QueryChan)
 	}
