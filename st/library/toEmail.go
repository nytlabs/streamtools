package library

import (
	"fmt"
	"io"
	"net/smtp"
	"time"

	"github.com/nytlabs/streamtools/st/blocks"
	"github.com/nytlabs/streamtools/st/util"
)

// ToEmail holds channels we're going to use to communicate with streamtools,
// the SMTP credentials and client and the path for the to,
// from, subject and body of the email message to send.
type ToEmail struct {
	blocks.Block
	queryrule chan blocks.MsgChan
	inrule    blocks.MsgChan
	in        blocks.MsgChan
	quit      blocks.MsgChan

	host     string
	port     int
	username string
	password string

	toPath      string
	fromPath    string
	subjectPath string
	msgPath     string

	client *smtp.Client
}

// NewToEmail is a simple factory for streamtools to make new blocks of this kind.
// By default, the block is configured for Gmail.
func NewToEmail() blocks.BlockInterface {
	return &ToEmail{host: "smtp.gmail.com", port: 587, toPath: "to", fromPath: "from", subjectPath: "subject", msgPath: "msg"}
}

// Setup is called once before running the block. We build up the channels and specify what kind of block this is.
func (e *ToEmail) Setup() {
	e.Kind = "ToEmail"
	e.in = e.InRoute("in")
	e.inrule = e.InRoute("rule")
	e.queryrule = e.QueryRoute("rule")
	e.quit = e.Quit()
}

// initClient will create a new SMTP connection and set the block's client.
func (e *ToEmail) initClient() error {
	var err error
	e.client, err = newSMTPClient(e.username, e.password, e.host, e.port)
	if err != nil {
		return err
	}

	return nil
}

// reconnect will close the client, sleep the given duration and start a new connection.
func (e *ToEmail) reconnect(wait time.Duration) error {
	err := e.closeClient()
	if err != nil {
		e.Error(fmt.Sprintf("Problems closing SMTP client: %s", err.Error()))
	}
	// wait a moment before reconnecting
	time.Sleep(wait)

	return e.initClient()
}

// closeClient will attempt to quit or close the block's client.
func (e *ToEmail) closeClient() error {
	// quit, close and return
	var err error
	if e.client == nil {
		return nil
	}
	err = e.client.Quit()
	if err != nil {
		// quit failed. try a simple close
		err = e.client.Close()
	}
	return err
}

// newSMTPClient will connect, auth, say helo to the SMTP server and return the client.
func newSMTPClient(username, password, host string, port int) (*smtp.Client, error) {
	addr := fmt.Sprintf("%s:%d", host, port)
	client, err := smtp.Dial(addr)
	if err != nil {
		return client, err
	}

	// just saying HELO!
	if err = client.Hello("localhost"); err != nil {
		return client, err
	}

	// if the server can handle TLS, use it
	if ok, _ := client.Extension("STARTTLS"); ok {
		if err = client.StartTLS(nil); err != nil {
			return client, err
		}
	}

	// if the server can handle auth, use it
	if ok, _ := client.Extension("AUTH"); ok {
		auth := smtp.PlainAuth("", username, password, host)
		if err = client.Auth(auth); err != nil {
			return client, err
		}
	}

	return client, nil
}

// parseAuthInRules will expect a payload from the inrules channel and
// attempt to pull the SMTP auth credentials out it. If successful, this
// will also create and set the block's auth.
func (e *ToEmail) parseAuthRules(msgI interface{}) error {
	var err error
	e.host, err = util.ParseRequiredString(msgI, "Host")
	if err != nil {
		return err
	}

	e.port, err = util.ParseInt(msgI, "Port")
	if err != nil {
		return err
	}

	e.username, err = util.ParseString(msgI, "Username")
	if err != nil {
		return err
	}

	e.password, err = util.ParseString(msgI, "Password")
	if err != nil {
		return err
	}

	return nil
}

// parseEmailInRules will expect a payload from the inrules channel and
// attempt to pull and set the block's to, from and subject paths from it.
func (e *ToEmail) parseEmailRules(msgI interface{}) error {
	var err error
	e.toPath, err = util.ParseRequiredString(msgI, "ToPath")
	if err != nil {
		return err
	}

	e.fromPath, err = util.ParseRequiredString(msgI, "FromPath")
	if err != nil {
		return err
	}

	e.subjectPath, err = util.ParseString(msgI, "SubjectPath")
	if err != nil {
		return err
	}

	e.msgPath, err = util.ParseString(msgI, "MessagePath")
	if err != nil {
		return err
	}

	return nil
}

const emailTmpl = `From:%s
To:%s
Subject:%s

%s`

// buildEmail will attempt to pull the email's properties from the expected paths and
// put the email body together.
func (e *ToEmail) buildEmail(msg interface{}) (from, to string, email []byte, err error) {
	from, err = util.ParseString(msg, e.fromPath)
	if err != nil {
		return
	}
	to, err = util.ParseString(msg, e.toPath)
	if err != nil {
		return
	}
	var subject string
	subject, err = util.ParseString(msg, e.subjectPath)
	if err != nil {
		return
	}
	var body string
	body, err = util.ParseString(msg, e.msgPath)
	if err != nil {
		return
	}

	email = []byte(fmt.Sprintf(emailTmpl, from, to, subject, body))
	return
}

// Send will package and send the email.
func (e *ToEmail) send(from, to string, email []byte) error {
	var err error
	// set the 'from'
	if err = e.client.Mail(from); err != nil {
		return err
	}
	// set the 'to'
	if err = e.client.Rcpt(to); err != nil {
		return err
	}
	// get a handle of a writer for the message..
	var w io.WriteCloser
	if w, err = e.client.Data(); err != nil {
		return err
	}
	// ...and send the message body
	if _, err = w.Write(email); err != nil {
		return err
	}
	if err = w.Close(); err != nil {
		return err
	}

	return nil
}

// errWait is the increment time in seconds for waiting
// before reconnecting after encountering an error.
var errWait = 10

// normWait is the time duration to wait before performing a routine reconnect.
var normWait = 5 * time.Second

const maxRetries = 5

func (e *ToEmail) resetClient() bool {
	var err error
	wait := normWait
	connected := false
	// setup to retry reconnect if it fails
	for retries := 1; retries < maxRetries; retries++ {
		err = e.reconnect(wait)
		if err == nil {
			// if we succeeded, carry on.
			connected = true
			break
		}
		// incremental backoff if we failed first attempt
		wait = time.Duration(errWait*retries) * time.Second
		e.Error(fmt.Sprintf("Problems reconnecting to SMTP: %s. Trying again with a delay of %s", err.Error(), wait))
	}
	return connected
}

// Run is the block's main loop. Here we listen on the different channels we set up.
func (e *ToEmail) Run() {
	var err error
	var sent uint
	for {
		select {
		case msgI := <-e.inrule:
			// get id/pw/host/port for SMTP
			if err = e.parseAuthRules(msgI); err != nil {
				e.Error(fmt.Sprint("Unable to parse SMTP credentials: %s", err.Error()))
				continue
			}

			// get the to,from,subject for email
			if err = e.parseEmailRules(msgI); err != nil {
				e.Error(fmt.Sprintf("Unable to parse email component path rules: %s", err.Error()))
				continue
			}

			// if we don't have a client yet, initiate one.
			if e.client == nil {
				if err = e.initClient(); err != nil {
					e.Error(err)
				}
				continue
			}

			// if we do, start a new connection with new creds
			e.resetClient()
		case <-e.quit:
<<<<<<< HEAD
			// quit, close and return
			err := e.closeClient()
			if err != nil {
				e.Error(err.Error())
=======
			if e.client != nil {
				if err = e.closeClient(); err != nil {
					e.Error(fmt.Sprintf("Unable to close SMTP connection: %s", err.Error()))
				}
>>>>>>> dbb2f68b
			}
			return
		case msg := <-e.in:
			// if no client configured, error and give up.
			if e.client == nil {
				e.Error("The SMTP client does not exist yet. Please update the credentials.")
				continue
			}

			// extract the 'to' and 'from' and build the email body
			var email []byte
			var from, to string
			from, to, email, err = e.buildEmail(msg)
			if err != nil {
				e.Error(fmt.Sprintf("Unable to parse message for emailing: %s", err.Error()))
				continue
			}

			emlSent := false
			connected := true
			// give a few attempts to sending.
			for retries := 0; retries < maxRetries; retries++ {
				err = e.send(to, from, email)
				if err == nil {
					// we succeeded at sending the email. yay.
					emlSent = true
					sent++
					break
				}
				// attempt to reset client after each failure.
				connected = e.resetClient()
				if !connected {
					// if we cannot reconnect, dont retry sending.
					break
				}
				time.Sleep(time.Duration(retries*errWait) * time.Second)
			}
			if !emlSent {
				e.Error(fmt.Sprintf("Unable to send email: %s", err.Error()))
			}

			// reset the connection and the counter every 50 msgs or if theres been a send error.
			if (sent >= 50) || (err != nil) {
				sent = 0
				e.resetClient()
			}
		case MsgChan := <-e.queryrule:
			// deal with a query request
			MsgChan <- map[string]interface{}{
				"Host":     e.host,
				"Port":     e.port,
				"Username": e.username,
				"Password": e.password,

				"ToPath":      e.toPath,
				"FromPath":    e.fromPath,
				"SubjectPath": e.subjectPath,
				"MessagePath": e.msgPath,
			}
		}
		// reset
		err = nil
	}
}<|MERGE_RESOLUTION|>--- conflicted
+++ resolved
@@ -289,17 +289,10 @@
 			// if we do, start a new connection with new creds
 			e.resetClient()
 		case <-e.quit:
-<<<<<<< HEAD
-			// quit, close and return
-			err := e.closeClient()
-			if err != nil {
-				e.Error(err.Error())
-=======
 			if e.client != nil {
 				if err = e.closeClient(); err != nil {
 					e.Error(fmt.Sprintf("Unable to close SMTP connection: %s", err.Error()))
 				}
->>>>>>> dbb2f68b
 			}
 			return
 		case msg := <-e.in:
