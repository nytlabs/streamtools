package library

import (
	"github.com/nytlabs/streamtools/st/blocks"
)

var Blocks = map[string]func() blocks.BlockInterface{
	"count":           NewCount,
	"movingaverage":   NewMovingAverage,
	"ticker":          NewTicker,
	"fromnsq":         NewFromNSQ,
	"fromhttpstream":  NewFromHTTPStream,
	"fromsqs":         NewFromSQS,
	"frompost":        NewFromPost,
	"tonsq":           NewToNSQ,
	"toelasticsearch": NewToElasticsearch,
	"towebsocket":     NewToWebsocket,
	"tofile":          NewToFile,
	"tolog":           NewToLog,
	"mask":            NewMask,
	"filter":          NewFilter,
	"sync":            NewSync,
	"unpack":          NewUnpack,
	"pack":            NewPack,
<<<<<<< HEAD
	"set":             NewSet,
=======
	"join":            NewJoin,
>>>>>>> f087104d
	"gethttp":         NewGetHTTP,
	"gaussian":        NewGaussian,
	"zipf":            NewZipf,
	"poisson":         NewPoisson,
	"map":             NewMap,
	"histogram":       NewHistogram,
	"timeseries":      NewTimeseries,
	"fromwebsocket":   NewFromWebsocket,
	"tonsqmulti":      NewToNSQMulti,
	"fromudp":         NewFromUDP,
}

var BlockDefs = map[string]*blocks.BlockDef{}

func Start() {
	for k, newBlock := range Blocks {
		b := newBlock()
		b.Build(blocks.BlockChans{nil, nil, nil, nil, nil, nil})
		b.Setup()
		BlockDefs[k] = b.GetDef()
	}
}<|MERGE_RESOLUTION|>--- conflicted
+++ resolved
@@ -22,11 +22,8 @@
 	"sync":            NewSync,
 	"unpack":          NewUnpack,
 	"pack":            NewPack,
-<<<<<<< HEAD
 	"set":             NewSet,
-=======
 	"join":            NewJoin,
->>>>>>> f087104d
 	"gethttp":         NewGetHTTP,
 	"gaussian":        NewGaussian,
 	"zipf":            NewZipf,
