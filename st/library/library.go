--- conflicted
+++ resolved
@@ -5,7 +5,6 @@
 )
 
 var Blocks = map[string]func() blocks.BlockInterface{
-<<<<<<< HEAD
 	"count":           NewCount,
 	"ticker":          NewTicker,
 	"fromnsq":         NewFromNSQ,
@@ -22,30 +21,10 @@
 	"gethttp":         NewGetHTTP,
 	"gaussian":        NewGaussian,
 	"zipf":            NewZipf,
+	"poisson":         NewPoisson,
 	"map":             NewMap,
 	"histogram":       NewHistogram,
 	"timeseries":      NewTimeseries,
-=======
-	"count":          NewCount,
-	"ticker":         NewTicker,
-	"fromnsq":        NewFromNSQ,
-	"fromhttpstream": NewFromHTTPStream,
-	"fromsqs":        NewFromSQS,
-	"frompost":       NewFromPost,
-	"tonsq":          NewToNSQ,
-	"tofile":         NewToFile,
-	"tolog":          NewToLog,
-	"mask":           NewMask,
-	"filter":         NewFilter,
-	"sync":           NewSync,
-	"gethttp":        NewGetHTTP,
-	"gaussian":       NewGaussian,
-	"zipf":           NewZipf,
-	"poisson":        NewPoisson,
-	"map":            NewMap,
-	"histogram":      NewHistogram,
-	"timeseries":     NewTimeseries,
->>>>>>> 016320a0
 }
 
 var BlockDefs = map[string]*blocks.BlockDef{}
