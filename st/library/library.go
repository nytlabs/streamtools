--- conflicted
+++ resolved
@@ -1,8 +1,5 @@
-<<<<<<< HEAD
-=======
 // +build !arm
 
->>>>>>> 3e7176a7
 package library
 
 import (
