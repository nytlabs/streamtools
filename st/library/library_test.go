package library

import (
	"github.com/nytlabs/streamtools/st/blocks" // blocks
	"github.com/nytlabs/streamtools/st/loghub"
	. "launchpad.net/gocheck"
	"log"
	"net/http"
	"net/http/httptest"
	"reflect"
	"testing"
	"time"
)

func newBlock(id, kind string) (blocks.BlockInterface, blocks.BlockChans) {

	chans := blocks.BlockChans{
		InChan:    make(chan *blocks.Msg),
		QueryChan: make(chan *blocks.QueryMsg),
		AddChan:   make(chan *blocks.AddChanMsg),
		DelChan:   make(chan *blocks.Msg),
		ErrChan:   make(chan error),
		QuitChan:  make(chan bool),
	}

	// actual block
	b := Blocks[kind]()
	b.Build(chans)

	return b, chans

}

// Hook up gocheck into the "go test" runner.
//func (s *StreamSuite) Test(c *C) { TestingT(t) }
func Test(t *testing.T) { TestingT(t) }

type StreamSuite struct{}

func (s *StreamSuite) SetUpSuite(c *C) {
	loghub.Start()
}

var _ = Suite(&StreamSuite{})

func (s *StreamSuite) TestToFromNSQ(c *C) {
	log.Println("testing toNSQ")

	toB, toC := newBlock("testingToNSQ", "tonsq")
	go blocks.BlockRoutine(toB)

	ruleMsg := map[string]interface{}{"Topic": "librarytest", "NsqdTCPAddrs": "127.0.0.1:4150"}
	toRule := &blocks.Msg{Msg: ruleMsg, Route: "rule"}
	toC.InChan <- toRule

	nsqMsg := map[string]interface{}{"Foo": "Bar"}
	postData := &blocks.Msg{Msg: nsqMsg, Route: "in"}
	toC.InChan <- postData

	time.AfterFunc(time.Duration(5)*time.Second, func() {
		toC.QuitChan <- true
	})

	log.Println("testing fromNSQ")

	fromB, fromC := newBlock("testingfromNSQ", "fromnsq")
	go blocks.BlockRoutine(fromB)

	outChan := make(chan *blocks.Msg)
	fromC.AddChan <- &blocks.AddChanMsg{Route: "1", Channel: outChan}

	nsqSetup := map[string]interface{}{"ReadTopic": "librarytest", "LookupdAddr": "127.0.0.1:4161", "ReadChannel": "libtestchannel", "MaxInFlight": 100}
	fromRule := &blocks.Msg{Msg: nsqSetup, Route: "rule"}
	fromC.InChan <- fromRule

	time.AfterFunc(time.Duration(5)*time.Second, func() {
		fromC.QuitChan <- true
	})

	for {
		select {
		case message := <-outChan:
			log.Println(message)

		case err := <-toC.ErrChan:
			if err != nil {
				c.Errorf(err.Error())
			} else {
				return
			}
		case err := <-fromC.ErrChan:
			if err != nil {
				c.Errorf(err.Error())
			} else {
				return
			}
		}
	}
}

func (s *StreamSuite) TestCount(c *C) {
	log.Println("testing Count")
	b, ch := newBlock("testingCount", "count")
	go blocks.BlockRoutine(b)

	ruleMsg := map[string]interface{}{"Window": "1s"}
	toRule := &blocks.Msg{Msg: ruleMsg, Route: "rule"}
	ch.InChan <- toRule

	outChan := make(chan *blocks.Msg)
	ch.AddChan <- &blocks.AddChanMsg{Route: "1", Channel: outChan}

	queryOutChan := make(chan interface{})
	ch.QueryChan <- &blocks.QueryMsg{RespChan: queryOutChan, Route: "rule"}

	time.AfterFunc(time.Duration(5)*time.Second, func() {
		ch.QuitChan <- true
	})

	for {
		select {
		case messageI := <-queryOutChan:
			if !reflect.DeepEqual(messageI, ruleMsg) {
				c.Fail()
			}

		case message := <-outChan:
			log.Println(message)

		case err := <-ch.ErrChan:
			if err != nil {
				c.Errorf(err.Error())
			} else {
				return
			}
		}
	}
}

func (s *StreamSuite) TestToFile(c *C) {
	log.Println("testing toFile")
	b, ch := newBlock("testingToFile", "tofile")
	go blocks.BlockRoutine(b)

	ruleMsg := map[string]interface{}{"Filename": "foobar.log"}
	toRule := &blocks.Msg{Msg: ruleMsg, Route: "rule"}
	ch.InChan <- toRule

	outChan := make(chan *blocks.Msg)
	ch.AddChan <- &blocks.AddChanMsg{Route: "1", Channel: outChan}

	queryOutChan := make(chan interface{})
	ch.QueryChan <- &blocks.QueryMsg{RespChan: queryOutChan, Route: "rule"}

	time.AfterFunc(time.Duration(5)*time.Second, func() {
		ch.QuitChan <- true
	})

	for {
		select {
		case messageI := <-queryOutChan:
			if !reflect.DeepEqual(messageI, ruleMsg) {
				c.Fail()
			}

		case message := <-outChan:
			log.Println(message)

		case err := <-ch.ErrChan:
			if err != nil {
				c.Errorf(err.Error())
			} else {
				return
			}
		}
	}
}

func (s *StreamSuite) TestFromSQS(c *C) {
	log.Println("testing FromSQS")

	ts := httptest.NewServer(http.HandlerFunc(func(w http.ResponseWriter, r *http.Request) {
	}))
	defer ts.Close()

	b, ch := newBlock("testingFromSQS", "fromsqs")
	go blocks.BlockRoutine(b)

	ruleMsg := map[string]interface{}{"SQSEndpoint": ts.URL, "AccessKey": "123access", "AccessSecret": "123secret"}
	toRule := &blocks.Msg{Msg: ruleMsg, Route: "rule"}
	ch.InChan <- toRule

	outChan := make(chan *blocks.Msg)
	ch.AddChan <- &blocks.AddChanMsg{Route: "1", Channel: outChan}

	queryOutChan := make(chan interface{})
	ch.QueryChan <- &blocks.QueryMsg{RespChan: queryOutChan, Route: "rule"}

	time.AfterFunc(time.Duration(5)*time.Second, func() {
		ch.QuitChan <- true
	})

	for {
		select {
		case messageI := <-queryOutChan:
			log.Println("got query message")
			if !reflect.DeepEqual(messageI, ruleMsg) {
				c.Fail()
			}

		case message := <-outChan:
			log.Println("got message")
			log.Println(message)

		case err := <-ch.ErrChan:
			if err != nil {
				c.Errorf(err.Error())
			} else {
				return
			}
		}
	}
}

func (s *StreamSuite) TestSync(c *C) {
	log.Println("testing Sync")
	b, ch := newBlock("testingSync", "sync")
	go blocks.BlockRoutine(b)
	time.AfterFunc(time.Duration(5)*time.Second, func() {
		ch.QuitChan <- true
	})
	err := <-ch.ErrChan
	if err != nil {
		c.Errorf(err.Error())
	}
}

func (s *StreamSuite) TestTicker(c *C) {
	log.Println("testing Ticker")
	b, ch := newBlock("testingTicker", "ticker")
	go blocks.BlockRoutine(b)
	outChan := make(chan *blocks.Msg)
	ch.AddChan <- &blocks.AddChanMsg{
		Route:   "out",
		Channel: outChan,
	}
	time.AfterFunc(time.Duration(5)*time.Second, func() {
		ch.QuitChan <- true
	})
	for {
		select {
		case err := <-ch.ErrChan:
			if err != nil {
				c.Errorf(err.Error())
			} else {
				return
			}
		case <-outChan:
		}
	}
}

func (s *StreamSuite) TestFilter(c *C) {
	log.Println("testing Filter")
	b, ch := newBlock("testingFilter", "filter")
	go blocks.BlockRoutine(b)

	ruleMsg := map[string]interface{}{"Filter": ".device == 'iPhone'"}
	toRule := &blocks.Msg{Msg: ruleMsg, Route: "rule"}
	ch.InChan <- toRule

	outChan := make(chan *blocks.Msg)
	ch.AddChan <- &blocks.AddChanMsg{Route: "1", Channel: outChan}

	queryOutChan := make(chan interface{})
	ch.QueryChan <- &blocks.QueryMsg{RespChan: queryOutChan, Route: "rule"}

	time.AfterFunc(time.Duration(5)*time.Second, func() {
		ch.QuitChan <- true
	})

	for {
		select {
		case messageI := <-queryOutChan:
			if !reflect.DeepEqual(messageI, ruleMsg) {
				c.Fail()
			}

		case message := <-outChan:
			log.Println(message)

		case err := <-ch.ErrChan:
			if err != nil {
				c.Errorf(err.Error())
			} else {
				return
			}
		}
	}
}

func (s *StreamSuite) TestMask(c *C) {
	log.Println("testing Mask")
	b, ch := newBlock("testingMask", "mask")
	go blocks.BlockRoutine(b)

	ruleMsg := map[string]interface{}{
		"Mask": map[string]interface{}{
			".foo": "{}",
		},
	}
	toRule := &blocks.Msg{Msg: ruleMsg, Route: "rule"}
	ch.InChan <- toRule

	outChan := make(chan *blocks.Msg)
	ch.AddChan <- &blocks.AddChanMsg{Route: "1", Channel: outChan}

	queryOutChan := make(chan interface{})
	ch.QueryChan <- &blocks.QueryMsg{RespChan: queryOutChan, Route: "rule"}

	time.AfterFunc(time.Duration(5)*time.Second, func() {
		ch.QuitChan <- true
	})

	for {
		select {
		case messageI := <-queryOutChan:
			if !reflect.DeepEqual(messageI, ruleMsg) {
				log.Println("Rule mismatch:", messageI, ruleMsg)
				c.Fail()
			}

		case message := <-outChan:
			log.Println(message)

		case err := <-ch.ErrChan:
			if err != nil {
				c.Errorf(err.Error())
			} else {
				return
			}
		}
	}
}

func (s *StreamSuite) TestGetHTTP(c *C) {
	log.Println("testing GetHTTP")
	b, ch := newBlock("testingGetHTTP", "gethttp")
	go blocks.BlockRoutine(b)
	outChan := make(chan *blocks.Msg)
	ch.AddChan <- &blocks.AddChanMsg{
		Route:   "out",
		Channel: outChan,
	}
	time.AfterFunc(time.Duration(5)*time.Second, func() {
		ch.QuitChan <- true
	})
	for {
		select {
		case err := <-ch.ErrChan:
			if err != nil {
				c.Errorf(err.Error())
			} else {
				return
			}
		case <-outChan:
		}
	}
}

func (s *StreamSuite) TestFromHTTPStream(c *C) {
	log.Println("testing FromHTTPStream")
	b, ch := newBlock("testingFromHTTPStream", "fromhttpstream")
	go blocks.BlockRoutine(b)
	outChan := make(chan *blocks.Msg)
	ch.AddChan <- &blocks.AddChanMsg{
		Route:   "out",
		Channel: outChan,
	}

	ruleMsg := map[string]interface{}{"Endpoint": "http://www.nytimes.com"}
	toRule := &blocks.Msg{Msg: ruleMsg, Route: "rule"}
	ch.InChan <- toRule

	time.AfterFunc(time.Duration(5)*time.Second, func() {
		ch.QuitChan <- true
	})

	for {
		select {
		case err := <-ch.ErrChan:
			if err != nil {
				c.Errorf(err.Error())
			} else {
				return
			}
		case <-outChan:
		}
	}
}

func (s *StreamSuite) TestFromPost(c *C) {
	log.Println("testing FromPost")
	b, ch := newBlock("testingPst", "frompost")
	go blocks.BlockRoutine(b)
	outChan := make(chan *blocks.Msg)
	ch.AddChan <- &blocks.AddChanMsg{
		Route:   "out",
		Channel: outChan,
	}

	inputMsg := map[string]interface{}{"Foo": "BAR"}
	inputBlock := &blocks.Msg{Msg: inputMsg, Route: "in"}
	ch.InChan <- inputBlock

	time.AfterFunc(time.Duration(5)*time.Second, func() {
		ch.QuitChan <- true
	})
	for {
		select {
		case err := <-ch.ErrChan:
			if err != nil {
				c.Errorf(err.Error())
			} else {
				return
			}
		case <-outChan:
		}
	}
}

func (s *StreamSuite) TestMap(c *C) {
	log.Println("testing Map")
	b, ch := newBlock("testingMap", "map")
	go blocks.BlockRoutine(b)
	outChan := make(chan *blocks.Msg)
	ch.AddChan <- &blocks.AddChanMsg{
		Route:   "out",
		Channel: outChan,
	}

	mapMsg := map[string]interface{}{"Foo": ".bar"}
	ruleMsg := map[string]interface{}{"Map": mapMsg}
	toRule := &blocks.Msg{Msg: ruleMsg, Route: "rule"}
	ch.InChan <- toRule

	queryOutChan := make(chan interface{})
	ch.QueryChan <- &blocks.QueryMsg{RespChan: queryOutChan, Route: "rule"}

	time.AfterFunc(time.Duration(5)*time.Second, func() {
		ch.QuitChan <- true
	})
	for {
		select {
		case messageI := <-queryOutChan:
			message := messageI.(map[string]interface{})
			if !reflect.DeepEqual(message["Map"], ruleMsg["Map"]) {
				c.Fail()
			}
		case err := <-ch.ErrChan:
			if err != nil {
				c.Errorf(err.Error())
			} else {
				return
			}
		case <-outChan:
		}
	}
}

func (s *StreamSuite) TestHistogram(c *C) {
	log.Println("testing Histogram")
	b, ch := newBlock("testingHistogram", "histogram")
	go blocks.BlockRoutine(b)
	outChan := make(chan *blocks.Msg)
	ch.AddChan <- &blocks.AddChanMsg{
		Route:   "out",
		Channel: outChan,
	}

	ruleMsg := map[string]interface{}{"Window": "10s", "Path": ".data"}
	toRule := &blocks.Msg{Msg: ruleMsg, Route: "rule"}
	ch.InChan <- toRule

	queryOutChan := make(chan interface{})
	ch.QueryChan <- &blocks.QueryMsg{RespChan: queryOutChan, Route: "rule"}

	time.AfterFunc(time.Duration(5)*time.Second, func() {
		ch.QuitChan <- true
	})
	for {
		select {
		case messageI := <-queryOutChan:
			if !reflect.DeepEqual(messageI, ruleMsg) {
				c.Fail()
			}

		case err := <-ch.ErrChan:
			if err != nil {
				c.Errorf(err.Error())
			} else {
				return
			}
		case <-outChan:
		}
	}
}

func (s *StreamSuite) TestTimeseries(c *C) {
	log.Println("testing Timeseries")
	b, ch := newBlock("testingTimeseries", "timeseries")
	go blocks.BlockRoutine(b)
	outChan := make(chan *blocks.Msg)
	log.Println("adding")
	ch.AddChan <- &blocks.AddChanMsg{
		Route:   "out",
		Channel: outChan,
	}
	log.Println("added")
	time.AfterFunc(time.Duration(5)*time.Second, func() {
		ch.QuitChan <- true
	})
	for {
		select {
		case err := <-ch.ErrChan:
			if err != nil {
				c.Errorf(err.Error())
			} else {
				return
			}
			log.Println("out")
		}
	}
}

func (s *StreamSuite) TestGaussian(c *C) {
	loghub.Start()
	log.Println("testing Gaussian")
	b, ch := newBlock("testingGaussian", "gaussian")
	go blocks.BlockRoutine(b)
	outChan := make(chan *blocks.Msg)
	ch.AddChan <- &blocks.AddChanMsg{
		Route:   "out",
		Channel: outChan,
	}
	time.AfterFunc(time.Duration(5)*time.Second, func() {
		ch.QuitChan <- true
	})
	for {
		select {
		case err := <-ch.ErrChan:
			if err != nil {
				c.Errorf(err.Error())
			} else {
				return
			}
		case <-outChan:
		}
	}
}

func (s *StreamSuite) TestZipf(c *C) {
<<<<<<< HEAD
	loghub.Start()
=======
>>>>>>> 01ff8196
	log.Println("testing Zipf")
	b, ch := newBlock("testingZipf", "zipf")
	go blocks.BlockRoutine(b)
	outChan := make(chan *blocks.Msg)
	ch.AddChan <- &blocks.AddChanMsg{
		Route:   "out",
		Channel: outChan,
	}
	time.AfterFunc(time.Duration(5)*time.Second, func() {
		ch.QuitChan <- true
	})
	for {
		select {
		case err := <-ch.ErrChan:
			if err != nil {
				c.Errorf(err.Error())
			} else {
				return
			}
		case <-outChan:
		}
	}
}<|MERGE_RESOLUTION|>--- conflicted
+++ resolved
@@ -560,10 +560,7 @@
 }
 
 func (s *StreamSuite) TestZipf(c *C) {
-<<<<<<< HEAD
 	loghub.Start()
-=======
->>>>>>> 01ff8196
 	log.Println("testing Zipf")
 	b, ch := newBlock("testingZipf", "zipf")
 	go blocks.BlockRoutine(b)
