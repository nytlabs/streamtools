--- conflicted
+++ resolved
@@ -863,38 +863,48 @@
 	}
 }
 
-<<<<<<< HEAD
 func (s *StreamSuite) TestSet(c *C) {
 	loghub.Start()
 	log.Println("testing set")
 	b, ch := newBlock("testing set", "set")
-=======
+	go blocks.BlockRoutine(b)
+	outChan := make(chan *blocks.Msg)
+	ch.AddChan <- &blocks.AddChanMsg{
+		Route:   "out",
+		Channel: outChan,
+	}
+	ruleMsg := map[string]interface{}{"Path": ".a"}
+	rule := &blocks.Msg{Msg: ruleMsg, Route: "rule"}
+	ch.InChan <- rule
+	time.AfterFunc(time.Duration(5)*time.Second, func() {
+		ch.QuitChan <- true
+	})
+	for {
+		select {
+		case err := <-ch.ErrChan:
+			if err != nil {
+				c.Errorf(err.Error())
+			} else {
+				return
+			}
+		case <-outChan:
+		}
+	}
+}
+
 func (s *StreamSuite) TestJoin(c *C) {
 	loghub.Start()
 	log.Println("testing join")
 	b, ch := newBlock("testing join", "join")
->>>>>>> f087104d
-	go blocks.BlockRoutine(b)
-	outChan := make(chan *blocks.Msg)
-	ch.AddChan <- &blocks.AddChanMsg{
-		Route:   "out",
-		Channel: outChan,
-	}
-	time.AfterFunc(time.Duration(5)*time.Second, func() {
-		ch.QuitChan <- true
-	})
-<<<<<<< HEAD
-	ruleMsg := map[string]interface{}{"Path": ".a"}
-	rule := &blocks.Msg{Msg: ruleMsg, Route: "rule"}
-	ch.InChan <- rule
-	/*
-		m := map[string]string{"b": "test"}
-		arr := []interface{}{m}
-		inMsg := map[string]interface{}{"a": arr}
-		ch.InChan <- &blocks.Msg{Msg: inMsg, Route: "in"}
-	*/
-=======
->>>>>>> f087104d
+	go blocks.BlockRoutine(b)
+	outChan := make(chan *blocks.Msg)
+	ch.AddChan <- &blocks.AddChanMsg{
+		Route:   "out",
+		Channel: outChan,
+	}
+	time.AfterFunc(time.Duration(5)*time.Second, func() {
+		ch.QuitChan <- true
+	})
 	for {
 		select {
 		case err := <-ch.ErrChan:
