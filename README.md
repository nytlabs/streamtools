# streamtools

[![Build Status](https://travis-ci.org/nytlabs/streamtools.png?branch=master)](https://travis-ci.org/nytlabs/streamtools)

Streamtools is a graphical toolkit for dealing with streams of data. Streamtools makes it easy to explore, analyse, modify and learn from streams of data.

## How Streamtools works

Streamtools' basic paradigm is straightforward: data flows from *blocks* through *connections* to other blocks. A block perfoms some operation on each message it recieves, and that operation is defined by the block's *type*. Each block has zero or more *rules* which define that block's behaviour. Each block has a set of named *routes* that can recieve data, emit data, or respond to queries.

A block's rule can be set directly by double clicking on a block and typing in the rule manually. Alternatively, a block's rule can be set by sending an appropriately formed message to the block's `rule` route.

You can connect blocks together, via their routes, using connections. You can connect to any inbound route, and so data flowing through streamtools can be used to set the rules of the blocks in the running pattern.

We call a collection of connected blocks a *pattern*, and it is possible to export and import whole patterns from a running instance of streamtools. Together, these 5 concepts: blocks, rules, connections, routes and patterns form the basic vocabulary we use to talk about streamtools.

## Getting Started - the nuts and bolts

### quick start

* download `st` from the streamtools [github](https://github.com/nytlabs/streamtools/releases) releases page
* run `st` locally or on server
* in a browser, visit port 7070 of the machine you ran `st` on.

### longer description

<<<<<<< HEAD
Mostly, you'll interact with streamtools in the browser. A server program, called `st` runs on a computer somewhere that serves up the streamtools webpage. Either it will be on your local machine, or you can put it on a remote machine somewhere - we often run it on a virtual computer in Amazon's cloud so we can leave streamtools running for long periods of time. To begin with, though, we'll assume that you're running streamtools locally, on a machine you can touch. We're also going to assume you're running OSX or Linux - if you're a Windows user you will need to compile the code yourself.

So, first of all, you need to download the streamtools server. It's just a single file, and you can find the latest release on [github](https://github.com/nytlabs/streamtools/releases). Download this file, and move it to your home directory. Now, open a terminal and run the streamtools server by typing `~/st`. You should see streamtools start up, telling you it's running on port 7070.

Now, open a browser window and point it at [localhost:7070](http://localhost:7070/). You should see a (nearly) blank page. At the bottom you should see a status bar that says `client: connected to Streamtools` followed by a version number. Congratulations! You're in.

## GUI

Streamtool's GUI aims to be responsive and informative, meaning that you can both create and interrogate a live streaming system. At the same time, it aims to be as minimal as possible - the GUI posses a very tight relationship with the underlying streamtools architecture enabling users of streamtools to see and understand the execution of the system.

### make a block

To make a block, double click anywhere on the background. Type the name of the block you'd like and press enter.

### connect two blocks

To connect two blocks together, first click on an outbound route on the *bottom* of the block you want to connect from. Almost always this route will be labelled `OUT` when you mouse over it. Then click on an inbound route on the *top* of another block. There can be a few inbound routes; common ones are `IN`, `RULE`, and `POLL`. This will create a connection between the blocks.

### set the rule of a block

To set a block's rules, double click it. This will open a window where you can enter rules. When you're done entering rules, hit the update button.

### query a block

You can query a block's rules, or any other queryable route a block has, by clicking on the red squares on the right of the block. These will open a window that shows a JSON representation of that information. An example of a queryable route is `COUNT` for the count block. If you click on the little red square associated with the `COUNT` route, then you'll get a JSON representation of that block's current count.

### delete a block

To delete a block you don't like anymore, click on it and press the delete (backspace) button on your keyboard.

### move a block

To move a block around, simply drag it about the place.

### see the last message that passed through a connection

To see the last message that passed through a connection, click and drag the connection's rate estiamte. This creates a window containing the JSON representation of the last message to pass through that connection.  

## Blocks

Streamtools contains an ever-increasing set of individual blocks you can use to build patterns. Each block normally has one or more of the following routes, though blocks can also have custom routes as necessary.

* `in` : a block accepts data from this route
* `out` : a block will emit data on this route
* `rule` : a block will update its rule using message from this route
* `poll` : a block will emit its state through its `out` route when it recieves any signal on this route

We break blocks up roughly into generator, source, sink, transfer and state blocks. While there is nothing inherent to streamtools that enforces these ideas, we've found that blocks naturally tend to these categories.

### Generator Blocks

* ticker

### Source Blocks

* fromSQS
* fromNSQ
* fromHTTPStream
* fromPost
* fromWebsocket

### Sink Blocks

* toNSQ
* toFile
* toLog
* toElasticSearch
* toWebsocket

### Transfer Blocks

* map
* filter
* sync
* unpack
* getHTTP
* movingAverage
* gaussian
* zipf
* poisson

### State Blocks

* count
* histogram
* timeseries

## Command Line Options

The streamtools server is completely contained in a single binary called `st`. It has a number of options:

* *--port=7070* - specify a port number to run on. Default is 7070.
* *--domain=localhost* - if you're accessing streamtools through a URL that's not `localhost`, you need to specify it using this option.

## API

Streamtools provides a full RESTful HTTP API allowing the developer to programatically control all aspects of streamtools. The API can be broken up into three parts: those endpoints that general aspects of streamtools, those that control blocks and those that control connections.

If you are running streamtools locally, using the default port, all of the GET endpoints can be queried either by visiting in a browser:

    http://localhost:7070/{endpoint}

For example, if you wanted to see the streamtools library, visit `http://localhost:7070/library`.

The POST endpoints are expecting you to send data. To use these you'll need to use the command line and a program called `curl`. For example, to create a new `tofile` block you need to send along the JSON definition of the block, like this:

    curl http://localhost:7070/blocks -d'{"Type":"tofile","Rule":{"Filename":"test.json"}}'

This POSTs the JSON `{"Type":"tofile","Rule":{"Filename":"test.json"}}` to the `/blocks` endpoint.


### streamtools

GET `/library`

The library endpoint returns a description of all the blocks available in the version of streamtools that is runnning.

GET `/version`

The version endpoint returns the current version of streamtools.

GET `/export`

Export returns a JSON representation of the current streamtools pattern.

POST `/import`

Import accepts a JSON representation of a pattern, creating it in the running streamtools instance. Any block ID collissions are resolved automatically, meaning you can repeatedly import the same pattern if it's useful.

### data

Every block that as an `OUT` route also has a websocket and a long-lived HTTP connection associated with it. These are super useful for getting data out of streamtools.

WEBSOCKET `/ws/{id}`

a websocket emitting every message sent on the block's `OUT` route.

GET `/stream/{id}`

a long-lived HTTP stream of every message sent on the block's `OUT` route.

### blocks

A block's JSON representation uses the following schema:

    {
      "Id":
      "Type":
      "Rule":{ ... }
      "Position":{
        "X":
        "Y":
      }
    }

Only `Type` is required, everything will be automatically generated if you don't specify them. The `Id` is used to uniquely identify that block within streamtools. This is normally just a number but can be any string. `Type` is the type of the block, selected from the streamtools library. `Rule` specifies the block's rule, which will be different for each block. Finally `Position` specifies the x and y coordinates of the block from the top left corner of the screen.

POST `/blocks`

To create a new block, simply POST its JSON representation as described above to the `/blocks` endpoint.

GET `/blocks/{id}`

Returns a JSON representation of the block specified by `{id}`.

DELETE `/blocks/{id}`

Deletes the block specified by `{id}`.

POST `/blocks/{id}/{route}`

Send data to a block. Each block has a set of default routes ("in","rule") and optional routes ("poll"), as well as custom rotues that defined by the block designer as they see fit. This will POST your JSON to the block specified by `{id}` via route `{route}`.

GET `/blocks/{id}/{route}`

Recieve data from a block. Use this endpoint to query block routes that return data. The only default route is `rule` which, in response to a GET query, will return the block's current rule.

### connections

A connection's JSON representation uses the following schema:

    {
      Id:
      FromId:
      ToId:
      ToRoute:
    }

Here, only `Id` is optional. `Id` is used to uniquely refer to the connection inside streamtools. `FromId` refers to the block that data is flowing from. `ToId` refers to the block the data is flowing to. `ToRoute` tells the connection which inbound route to send data to.

POST `/connections`

Post a connection's JSON representation to this endpoint to create it.

GET `/connections`

Lists all the current connections.

GET `/connections/{id}`

Returns the JSON representation of the connection specified by `{id}`.

DELETE `/connections/{id}`

Deletes the connection specified by `{id}`.

GET `/connections/{id}/{route}`

Query a connection via its routes. Each connection has a `rate` route which will return an estimate of the rate of messages coming through it and a `last` route which will return the last message it saw.

# References

* For background on responsive programming tools see Bret Victor's [learnable programming](http://worrydream.com/#!/LearnableProgramming).
=======
contributing
============
At the moment (Feb 14) we are in the midst of a large re-write! So stay tuned: you will see large changes in March. Contributing after the rewrite will be a lot easier!
>>>>>>> 28f5db42
<|MERGE_RESOLUTION|>--- conflicted
+++ resolved
@@ -24,7 +24,6 @@
 
 ### longer description
 
-<<<<<<< HEAD
 Mostly, you'll interact with streamtools in the browser. A server program, called `st` runs on a computer somewhere that serves up the streamtools webpage. Either it will be on your local machine, or you can put it on a remote machine somewhere - we often run it on a virtual computer in Amazon's cloud so we can leave streamtools running for long periods of time. To begin with, though, we'll assume that you're running streamtools locally, on a machine you can touch. We're also going to assume you're running OSX or Linux - if you're a Windows user you will need to compile the code yourself.
 
 So, first of all, you need to download the streamtools server. It's just a single file, and you can find the latest release on [github](https://github.com/nytlabs/streamtools/releases). Download this file, and move it to your home directory. Now, open a terminal and run the streamtools server by typing `~/st`. You should see streamtools start up, telling you it's running on port 7070.
@@ -125,13 +124,13 @@
 
 If you are running streamtools locally, using the default port, all of the GET endpoints can be queried either by visiting in a browser:
 
-    http://localhost:7070/{endpoint}
+http://localhost:7070/{endpoint}
 
 For example, if you wanted to see the streamtools library, visit `http://localhost:7070/library`.
 
 The POST endpoints are expecting you to send data. To use these you'll need to use the command line and a program called `curl`. For example, to create a new `tofile` block you need to send along the JSON definition of the block, like this:
 
-    curl http://localhost:7070/blocks -d'{"Type":"tofile","Rule":{"Filename":"test.json"}}'
+curl http://localhost:7070/blocks -d'{"Type":"tofile","Rule":{"Filename":"test.json"}}'
 
 This POSTs the JSON `{"Type":"tofile","Rule":{"Filename":"test.json"}}` to the `/blocks` endpoint.
 
@@ -170,15 +169,15 @@
 
 A block's JSON representation uses the following schema:
 
-    {
-      "Id":
-      "Type":
-      "Rule":{ ... }
-      "Position":{
-        "X":
-        "Y":
-      }
-    }
+{
+  "Id":
+  "Type":
+  "Rule":{ ... }
+  "Position":{
+    "X":
+    "Y":
+  }
+}
 
 Only `Type` is required, everything will be automatically generated if you don't specify them. The `Id` is used to uniquely identify that block within streamtools. This is normally just a number but can be any string. `Type` is the type of the block, selected from the streamtools library. `Rule` specifies the block's rule, which will be different for each block. Finally `Position` specifies the x and y coordinates of the block from the top left corner of the screen.
 
@@ -206,12 +205,12 @@
 
 A connection's JSON representation uses the following schema:
 
-    {
-      Id:
-      FromId:
-      ToId:
-      ToRoute:
-    }
+{
+  Id:
+  FromId:
+  ToId:
+  ToRoute:
+}
 
 Here, only `Id` is optional. `Id` is used to uniquely refer to the connection inside streamtools. `FromId` refers to the block that data is flowing from. `ToId` refers to the block the data is flowing to. `ToRoute` tells the connection which inbound route to send data to.
 
@@ -237,9 +236,4 @@
 
 # References
 
-* For background on responsive programming tools see Bret Victor's [learnable programming](http://worrydream.com/#!/LearnableProgramming).
-=======
-contributing
-============
-At the moment (Feb 14) we are in the midst of a large re-write! So stay tuned: you will see large changes in March. Contributing after the rewrite will be a lot easier!
->>>>>>> 28f5db42
+* For background on responsive programming tools see Bret Victor's [learnable programming](http://worrydream.com/#!/LearnableProgramming).