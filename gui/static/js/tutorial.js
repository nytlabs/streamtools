$(window).load(function() {
<<<<<<< HEAD
  // from http://stackoverflow.com/a/647272
  // until we figure out a better/different way to trigger tutorials
  // i'm gonna go with query string params (linkable, easy to do)
  // this function parses the url after ? into key/value pairs
  var queryParams = function() {
    var result = {}, keyValuePairs = location.search.slice(1).split('&');

    keyValuePairs.forEach(function(keyValuePair) {
      keyValuePair = keyValuePair.split('=');
      result[keyValuePair[0]] = keyValuePair[1] || '';
    });

    return result;
  }
  
  // grab the query string params
  params = queryParams();

  // does the url have params that include 'tutorial'? if so, load up the... tutorial.
  // otherwise just skip all this, streamtools as usual.
  if (params && params["tutorial"]) {

    var tour;

    tour = new Shepherd.Tour({
      defaults: {
        classes: 'shepherd-theme-arrows',
        scrollTo: true
      }
    });

    var welcome = tour.addStep('welcome', {
      text: 'Welcome to Streamtools!',
      buttons: [
        {
          text: 'Next',
        }
      ]
    });

    var goal = tour.addStep('goal', {
      text: 'In this demo, we\'ll use streamtools to see live clicks on the US government short links.',
      buttons: [
        {
          text: 'Next',
        }
      ]
    });

    var clickRef = tour.addStep('intro-to-ref', {
      text: ['First, we need a <span class="tutorial-blockname">fromhttpstream</span> block.' , ' Click the hamburger button to see the reference.'],
      attachTo: '#ui-ref-toggle',
      buttons: false
    });


    console.log(welcome);
    console.log(clickRef);

    var addFromHTTP = tour.addStep('add-fromhttp', {
      text: 'Click <span class="tutorial-blockname">fromhttpstream</span> to add that block, then click Next.',
      attachTo: 'li[data-block-type="fromhttpstream"]',
      buttons: [
        {
          text: 'Next'
        }
      ],
    });

    $("#ui-ref-toggle").one('click', function() {
      if (clickRef.isOpen()) {
        return Shepherd.activeTour.next();
      }
    });

    var editFromHTTP = tour.addStep('edit-fromhttp', {
      text: [
        'Double-click the block to edit its rules.', 
        'Paste <span class="tutorial-url">http://developer.usa.gov/1usagov</span> into the endpoint, then click Next.'
        ],
      tetherOptions:
      {
        targetAttachment: 'top right',
        attachment: 'top right',
      },
      attachTo: 'body',
      buttons: [
        {
          text: 'Next'
        }
      ],
    });

    var addTolog = tour.addStep('add-tolog', {
      text: [
        'Now let\'s add a block to log our data.', 
        'Double-click anywhere on screen to add a block.',
        'Type in <span class="tutorial-blockname">tolog</span> and hit Enter.'
        ],
      tetherOptions:
      {
        targetAttachment: 'top right',
        attachment: 'top right',
      },
      attachTo: 'svg',
      buttons: [
        {
          text: 'Next'
        }
      ]
    });

    var makeConnection1 = tour.addStep('make-connection1', {
      text: [
        'Let\'s connect the two, so we have data streaming into our log.', 
        'Click the OUT box on your <span class="tutorial-blockname">fromhttpstream</span> box (the bottom black box). ' ,'Connect it to the IN on your <span class="tutorial-blockname">tolog</span> (the top black box).'
        ],
      tetherOptions:
      {
        targetAttachment: 'top right',
        attachment: 'top right',
      },
      attachTo: 'svg',
      buttons: [
        {
          text: 'Next'
        }
      ]
    });

    var viewLog = tour.addStep('view-log', {
      text: 'Now click the log (this black bar) to view your data!',
      tetherOptions:
      {
        targetAttachment: 'bottom right',
        attachment: 'bottom right',
      },
      attachTo: "svg",
      buttons: [
        {
          text: 'Next'
        }
      ],
    });

    function checkBlockBeforeProgress(req, cat) {
      var required = req;
      var category = cat;

      var currentBlocks = JSON.parse($.ajax({
            url: '/blocks',
            type: 'GET',
            async: false // required before UI stream starts
        }).responseText);

      if (category == "type") {
        $.each(currentBlocks, function(k, v) {
          if (this.Type == required) {
            Shepherd.activeTour.next();
            return false;
          }
        });
      } else if (category == "endpoint") {
        $.each(currentBlocks, function(k, v) {
          console.log(this.Rule.Endpoint)
          if (this.Rule.Endpoint == required) {
            Shepherd.activeTour.next();
            return false;
          }
        });
      }
    }

    function checkConnectionsBeforeProgress(bF, bT) {
      var currentConnections = JSON.parse($.ajax({
            url: '/connections',
            type: 'GET',
            async: false // required before UI stream starts
        }).responseText);

        if (currentConnections.length == 0) {
          return false;
        }

      var blockFrom = bF;
      var blockTo = bT;

      var idFrom;
      var idTo;

      var currentBlocks = JSON.parse($.ajax({
            url: '/blocks',
            type: 'GET',
            async: false // required before UI stream starts
        }).responseText);

        $.each(currentBlocks, function(k, v) {
        if (this.Type == blockFrom) {
          idFrom = this.Id;
        }
        if (this.Type == blockTo) {
          idTo = this.Id;
        }
      });

        $.each(currentConnections, function(key, val) {
          if (this.FromId == idFrom && this.ToId == idTo) {
          Shepherd.activeTour.next();
          return false;
          }
        });
    }

    $(document).on("click", ".shepherd-button", function() {
      if (welcome.isOpen()) {
        Shepherd.activeTour.next();
      }
      else if (goal.isOpen()) {
        Shepherd.activeTour.next();
      }
      else if (addFromHTTP.isOpen()) {
        checkBlockBeforeProgress("fromhttpstream", "type");
      } 
      else if (editFromHTTP.isOpen()) {
        checkBlockBeforeProgress("http://developer.usa.gov/1usagov", "endpoint");
      } 
      else if (addTolog.isOpen()) {
        checkBlockBeforeProgress("tolog", "type");
      }
      else if (makeConnection1.isOpen()) {
        checkConnectionsBeforeProgress("fromhttpstream", "tolog");
      }
      else if (viewLog.isOpen()) {
        Shepherd.activeTour.complete();	
      }
    });

    tour.start();
  }
=======
	var tour;
	var httpBlock;

	tour = new Shepherd.Tour({
		defaults: {
			classes: 'shepherd-theme-arrows',
			scrollTo: true
		}
	});

	var welcome = tour.addStep('welcome', {
		text: 'Welcome to Streamtools!',
		attachTo: 'svg',
		tetherOptions: {
			targetAttachment: 'middle center',
			attachment: 'middle center',
		},
		buttons: [
			{
				text: 'Next',
			}
		]
	});

	var goal = tour.addStep('goal', {
		text: 'In this demo, we\'ll use streamtools to see live clicks on the US government short links.',
		attachTo: 'svg',
		tetherOptions: {
			targetAttachment: 'middle center',
			attachment: 'middle center',
		},
		buttons: [
			{
				text: 'Next',
			}
		]
	});

	var clickRef = tour.addStep('intro-to-ref', {
		text: ['First, we need a <span class="tutorial-blockname">fromhttpstream</span> block.' , ' Click the hamburger button to see the reference.'],
		attachTo: '#ui-ref-toggle',
		buttons: false
	});

	var addFromHTTP = tour.addStep('add-fromhttp', {
		text: 'Click <span class="tutorial-blockname">fromhttpstream</span> to add that block, then click Next.',
		attachTo: 'li[data-block-type="fromhttpstream"]',
		buttons: [
			{
				text: 'Next'
			}
		],
	});

	$("#ui-ref-toggle").one('click', function() {
		if (clickRef.isOpen()) {
			return Shepherd.activeTour.next();
		}
	});

	var editFromHTTP = tour.addStep('edit-fromhttp', {
		text: [
			'Double-click the block to edit its rules.', 
			'Paste <span class="tutorial-url">http://developer.usa.gov/1usagov</span> into the endpoint, then click Next.'
			],
		tetherOptions:
		{
			targetAttachment: 'top left',
			attachment: 'top right',
		},
		attachTo: httpBlock,
		buttons: [
			{
				text: 'Next'
			}
		],
	});

	var addTolog = tour.addStep('add-tolog', {
		text: [
			'Now let\'s add a block to log our data.', 
			'Double-click anywhere on screen to add a block.',
			'Type in <span class="tutorial-blockname">tolog</span> and hit Enter.'
			],
		tetherOptions:
		{
			targetAttachment: 'bottom right',
			attachment: 'bottom right',
		},
		attachTo: 'svg',
		buttons: [
			{
				text: 'Next'
			}
		]
	});

	var makeConnection1 = tour.addStep('make-connection1', {
		text: [
			'Let\'s connect the two, so we have data streaming into our log.', 
			'Click the OUT box on your <span class="tutorial-blockname">fromhttpstream</span> box (the bottom black box). ' ,'Connect it to the IN on your <span class="tutorial-blockname">tolog</span> (the top black box).'
			],
		tetherOptions:
		{
			targetAttachment: 'bottom right',
			attachment: 'bottom right',
		},
		attachTo: 'svg',
		buttons: [
			{
				text: 'Next'
			}
		]
	});

	var viewLog = tour.addStep('view-log', {
		text: 'Now click the log (this black bar) to view your data!',
		tetherOptions:
		{
			targetAttachment: 'bottom center',
			attachment: 'bottom center',
		},
		attachTo: "svg",
		buttons: [
			{
				text: 'Complete'
			}
		],
	});

	function checkBlockBeforeProgress(req, cat) {
		var required = req;
		var category = cat;

		var currentBlocks = JSON.parse($.ajax({
	        url: '/blocks',
	        type: 'GET',
	        async: false // required before UI stream starts
	    }).responseText);

		if (category == "type") {
			$.each(currentBlocks, function(k, v) {
				if (this.Type == required) {
					Shepherd.activeTour.next();
					return true;
				}
			});
		} else if (category == "endpoint") {
			$.each(currentBlocks, function(k, v) {
				console.log(this.Rule.Endpoint)
				if (this.Rule.Endpoint == required) {
					Shepherd.activeTour.next();
					return true;
				}
			});
		}
		return false;
	}

	function checkConnectionsBeforeProgress(bF, bT) {
		var currentConnections = JSON.parse($.ajax({
	        url: '/connections',
	        type: 'GET',
	        async: false // required before UI stream starts
	    }).responseText);

	    if (currentConnections.length == 0) {
	    	return false;
	    }

		var blockFrom = bF;
		var blockTo = bT;

		var idFrom;
		var idTo;

		var currentBlocks = JSON.parse($.ajax({
	        url: '/blocks',
	        type: 'GET',
	        async: false // required before UI stream starts
	    }).responseText);

	    $.each(currentBlocks, function(k, v) {
			if (this.Type == blockFrom) {
				idFrom = this.Id;
			}
			if (this.Type == blockTo) {
				idTo = this.Id;
			}
		});

	    $.each(currentConnections, function(key, val) {
	    	if (this.FromId == idFrom && this.ToId == idTo) {
				Shepherd.activeTour.next();
				return true;
	    	}
	    });
	}

	$(document).on("click", ".shepherd-button", function() {
		if (welcome.isOpen()) {
			Shepherd.activeTour.next();
		}
		else if (goal.isOpen()) {
			Shepherd.activeTour.next();
		}
		else if (addFromHTTP.isOpen()) {
			var b = $("text").text("fromhttpstream").prev();
			httpBlock = "rect[data-id='" + b.attr('data-id') + "']";

			tour.getById("edit-fromhttp")["options"]["attachTo"] = httpBlock;
			checkBlockBeforeProgress("fromhttpstream", "type");
		} 
		else if (editFromHTTP.isOpen()) {
			checkBlockBeforeProgress("http://developer.usa.gov/1usagov", "endpoint");
		} 
		else if (addTolog.isOpen()) {
			checkBlockBeforeProgress("tolog", "type");
		}
		else if (makeConnection1.isOpen()) {
			checkConnectionsBeforeProgress("fromhttpstream", "tolog");
		}
		else if (viewLog.isOpen()) {
			Shepherd.activeTour.complete();	
		}
	});

	tour.start();
>>>>>>> 6a042b68
});<|MERGE_RESOLUTION|>--- conflicted
+++ resolved
@@ -1,5 +1,4 @@
 $(window).load(function() {
-<<<<<<< HEAD
   // from http://stackoverflow.com/a/647272
   // until we figure out a better/different way to trigger tutorials
   // i'm gonna go with query string params (linkable, easy to do)
@@ -21,52 +20,58 @@
   // does the url have params that include 'tutorial'? if so, load up the... tutorial.
   // otherwise just skip all this, streamtools as usual.
   if (params && params["tutorial"]) {
-
     var tour;
+    var httpBlock;
 
     tour = new Shepherd.Tour({
       defaults: {
         classes: 'shepherd-theme-arrows',
-        scrollTo: true
+         scrollTo: true
       }
     });
 
     var welcome = tour.addStep('welcome', {
       text: 'Welcome to Streamtools!',
-      buttons: [
-        {
-          text: 'Next',
-        }
-      ]
+        attachTo: 'svg',
+        tetherOptions: {
+          targetAttachment: 'middle center',
+        attachment: 'middle center',
+        },
+        buttons: [
+    {
+      text: 'Next',
+    }
+    ]
     });
 
     var goal = tour.addStep('goal', {
       text: 'In this demo, we\'ll use streamtools to see live clicks on the US government short links.',
-      buttons: [
-        {
-          text: 'Next',
-        }
-      ]
+        attachTo: 'svg',
+        tetherOptions: {
+          targetAttachment: 'middle center',
+        attachment: 'middle center',
+        },
+        buttons: [
+    {
+      text: 'Next',
+    }
+    ]
     });
 
     var clickRef = tour.addStep('intro-to-ref', {
       text: ['First, we need a <span class="tutorial-blockname">fromhttpstream</span> block.' , ' Click the hamburger button to see the reference.'],
-      attachTo: '#ui-ref-toggle',
-      buttons: false
-    });
-
-
-    console.log(welcome);
-    console.log(clickRef);
+        attachTo: '#ui-ref-toggle',
+        buttons: false
+    });
 
     var addFromHTTP = tour.addStep('add-fromhttp', {
       text: 'Click <span class="tutorial-blockname">fromhttpstream</span> to add that block, then click Next.',
-      attachTo: 'li[data-block-type="fromhttpstream"]',
-      buttons: [
-        {
-          text: 'Next'
-        }
-      ],
+        attachTo: 'li[data-block-type="fromhttpstream"]',
+        buttons: [
+    {
+      text: 'Next'
+    }
+    ],
     });
 
     $("#ui-ref-toggle").one('click', function() {
@@ -77,72 +82,72 @@
 
     var editFromHTTP = tour.addStep('edit-fromhttp', {
       text: [
-        'Double-click the block to edit its rules.', 
+      'Double-click the block to edit its rules.', 
         'Paste <span class="tutorial-url">http://developer.usa.gov/1usagov</span> into the endpoint, then click Next.'
-        ],
-      tetherOptions:
-      {
-        targetAttachment: 'top right',
+      ],
+        tetherOptions:
+    {
+      targetAttachment: 'top left',
         attachment: 'top right',
-      },
-      attachTo: 'body',
-      buttons: [
-        {
-          text: 'Next'
-        }
-      ],
+    },
+        attachTo: httpBlock,
+        buttons: [
+    {
+      text: 'Next'
+    }
+    ],
     });
 
     var addTolog = tour.addStep('add-tolog', {
       text: [
-        'Now let\'s add a block to log our data.', 
+      'Now let\'s add a block to log our data.', 
         'Double-click anywhere on screen to add a block.',
         'Type in <span class="tutorial-blockname">tolog</span> and hit Enter.'
-        ],
-      tetherOptions:
-      {
-        targetAttachment: 'top right',
-        attachment: 'top right',
-      },
-      attachTo: 'svg',
-      buttons: [
-        {
-          text: 'Next'
-        }
-      ]
+      ],
+        tetherOptions:
+    {
+      targetAttachment: 'bottom right',
+        attachment: 'bottom right',
+    },
+        attachTo: 'svg',
+        buttons: [
+    {
+      text: 'Next'
+    }
+    ]
     });
 
     var makeConnection1 = tour.addStep('make-connection1', {
       text: [
-        'Let\'s connect the two, so we have data streaming into our log.', 
+      'Let\'s connect the two, so we have data streaming into our log.', 
         'Click the OUT box on your <span class="tutorial-blockname">fromhttpstream</span> box (the bottom black box). ' ,'Connect it to the IN on your <span class="tutorial-blockname">tolog</span> (the top black box).'
-        ],
-      tetherOptions:
-      {
-        targetAttachment: 'top right',
-        attachment: 'top right',
-      },
-      attachTo: 'svg',
-      buttons: [
-        {
-          text: 'Next'
-        }
-      ]
+      ],
+        tetherOptions:
+    {
+      targetAttachment: 'bottom right',
+        attachment: 'bottom right',
+    },
+        attachTo: 'svg',
+        buttons: [
+    {
+      text: 'Next'
+    }
+    ]
     });
 
     var viewLog = tour.addStep('view-log', {
       text: 'Now click the log (this black bar) to view your data!',
-      tetherOptions:
-      {
-        targetAttachment: 'bottom right',
-        attachment: 'bottom right',
-      },
-      attachTo: "svg",
-      buttons: [
-        {
-          text: 'Next'
-        }
-      ],
+        tetherOptions:
+    {
+      targetAttachment: 'bottom center',
+        attachment: 'bottom center',
+    },
+        attachTo: "svg",
+        buttons: [
+    {
+      text: 'Complete'
+    }
+    ],
     });
 
     function checkBlockBeforeProgress(req, cat) {
@@ -150,16 +155,16 @@
       var category = cat;
 
       var currentBlocks = JSON.parse($.ajax({
-            url: '/blocks',
-            type: 'GET',
-            async: false // required before UI stream starts
-        }).responseText);
+        url: '/blocks',
+          type: 'GET',
+          async: false // required before UI stream starts
+      }).responseText);
 
       if (category == "type") {
         $.each(currentBlocks, function(k, v) {
           if (this.Type == required) {
             Shepherd.activeTour.next();
-            return false;
+            return true;
           }
         });
       } else if (category == "endpoint") {
@@ -167,22 +172,23 @@
           console.log(this.Rule.Endpoint)
           if (this.Rule.Endpoint == required) {
             Shepherd.activeTour.next();
-            return false;
+            return true;
           }
         });
       }
+      return false;
     }
 
     function checkConnectionsBeforeProgress(bF, bT) {
       var currentConnections = JSON.parse($.ajax({
-            url: '/connections',
-            type: 'GET',
-            async: false // required before UI stream starts
-        }).responseText);
-
-        if (currentConnections.length == 0) {
-          return false;
-        }
+        url: '/connections',
+          type: 'GET',
+          async: false // required before UI stream starts
+      }).responseText);
+
+      if (currentConnections.length == 0) {
+        return false;
+      }
 
       var blockFrom = bF;
       var blockTo = bT;
@@ -191,12 +197,12 @@
       var idTo;
 
       var currentBlocks = JSON.parse($.ajax({
-            url: '/blocks',
-            type: 'GET',
-            async: false // required before UI stream starts
-        }).responseText);
-
-        $.each(currentBlocks, function(k, v) {
+        url: '/blocks',
+          type: 'GET',
+          async: false // required before UI stream starts
+      }).responseText);
+
+      $.each(currentBlocks, function(k, v) {
         if (this.Type == blockFrom) {
           idFrom = this.Id;
         }
@@ -205,12 +211,12 @@
         }
       });
 
-        $.each(currentConnections, function(key, val) {
-          if (this.FromId == idFrom && this.ToId == idTo) {
+      $.each(currentConnections, function(key, val) {
+        if (this.FromId == idFrom && this.ToId == idTo) {
           Shepherd.activeTour.next();
-          return false;
-          }
-        });
+          return true;
+        }
+      });
     }
 
     $(document).on("click", ".shepherd-button", function() {
@@ -221,6 +227,10 @@
         Shepherd.activeTour.next();
       }
       else if (addFromHTTP.isOpen()) {
+        var b = $("text").text("fromhttpstream").prev();
+        httpBlock = "rect[data-id='" + b.attr('data-id') + "']";
+
+        tour.getById("edit-fromhttp")["options"]["attachTo"] = httpBlock;
         checkBlockBeforeProgress("fromhttpstream", "type");
       } 
       else if (editFromHTTP.isOpen()) {
@@ -236,237 +246,7 @@
         Shepherd.activeTour.complete();	
       }
     });
-
     tour.start();
+
   }
-=======
-	var tour;
-	var httpBlock;
-
-	tour = new Shepherd.Tour({
-		defaults: {
-			classes: 'shepherd-theme-arrows',
-			scrollTo: true
-		}
-	});
-
-	var welcome = tour.addStep('welcome', {
-		text: 'Welcome to Streamtools!',
-		attachTo: 'svg',
-		tetherOptions: {
-			targetAttachment: 'middle center',
-			attachment: 'middle center',
-		},
-		buttons: [
-			{
-				text: 'Next',
-			}
-		]
-	});
-
-	var goal = tour.addStep('goal', {
-		text: 'In this demo, we\'ll use streamtools to see live clicks on the US government short links.',
-		attachTo: 'svg',
-		tetherOptions: {
-			targetAttachment: 'middle center',
-			attachment: 'middle center',
-		},
-		buttons: [
-			{
-				text: 'Next',
-			}
-		]
-	});
-
-	var clickRef = tour.addStep('intro-to-ref', {
-		text: ['First, we need a <span class="tutorial-blockname">fromhttpstream</span> block.' , ' Click the hamburger button to see the reference.'],
-		attachTo: '#ui-ref-toggle',
-		buttons: false
-	});
-
-	var addFromHTTP = tour.addStep('add-fromhttp', {
-		text: 'Click <span class="tutorial-blockname">fromhttpstream</span> to add that block, then click Next.',
-		attachTo: 'li[data-block-type="fromhttpstream"]',
-		buttons: [
-			{
-				text: 'Next'
-			}
-		],
-	});
-
-	$("#ui-ref-toggle").one('click', function() {
-		if (clickRef.isOpen()) {
-			return Shepherd.activeTour.next();
-		}
-	});
-
-	var editFromHTTP = tour.addStep('edit-fromhttp', {
-		text: [
-			'Double-click the block to edit its rules.', 
-			'Paste <span class="tutorial-url">http://developer.usa.gov/1usagov</span> into the endpoint, then click Next.'
-			],
-		tetherOptions:
-		{
-			targetAttachment: 'top left',
-			attachment: 'top right',
-		},
-		attachTo: httpBlock,
-		buttons: [
-			{
-				text: 'Next'
-			}
-		],
-	});
-
-	var addTolog = tour.addStep('add-tolog', {
-		text: [
-			'Now let\'s add a block to log our data.', 
-			'Double-click anywhere on screen to add a block.',
-			'Type in <span class="tutorial-blockname">tolog</span> and hit Enter.'
-			],
-		tetherOptions:
-		{
-			targetAttachment: 'bottom right',
-			attachment: 'bottom right',
-		},
-		attachTo: 'svg',
-		buttons: [
-			{
-				text: 'Next'
-			}
-		]
-	});
-
-	var makeConnection1 = tour.addStep('make-connection1', {
-		text: [
-			'Let\'s connect the two, so we have data streaming into our log.', 
-			'Click the OUT box on your <span class="tutorial-blockname">fromhttpstream</span> box (the bottom black box). ' ,'Connect it to the IN on your <span class="tutorial-blockname">tolog</span> (the top black box).'
-			],
-		tetherOptions:
-		{
-			targetAttachment: 'bottom right',
-			attachment: 'bottom right',
-		},
-		attachTo: 'svg',
-		buttons: [
-			{
-				text: 'Next'
-			}
-		]
-	});
-
-	var viewLog = tour.addStep('view-log', {
-		text: 'Now click the log (this black bar) to view your data!',
-		tetherOptions:
-		{
-			targetAttachment: 'bottom center',
-			attachment: 'bottom center',
-		},
-		attachTo: "svg",
-		buttons: [
-			{
-				text: 'Complete'
-			}
-		],
-	});
-
-	function checkBlockBeforeProgress(req, cat) {
-		var required = req;
-		var category = cat;
-
-		var currentBlocks = JSON.parse($.ajax({
-	        url: '/blocks',
-	        type: 'GET',
-	        async: false // required before UI stream starts
-	    }).responseText);
-
-		if (category == "type") {
-			$.each(currentBlocks, function(k, v) {
-				if (this.Type == required) {
-					Shepherd.activeTour.next();
-					return true;
-				}
-			});
-		} else if (category == "endpoint") {
-			$.each(currentBlocks, function(k, v) {
-				console.log(this.Rule.Endpoint)
-				if (this.Rule.Endpoint == required) {
-					Shepherd.activeTour.next();
-					return true;
-				}
-			});
-		}
-		return false;
-	}
-
-	function checkConnectionsBeforeProgress(bF, bT) {
-		var currentConnections = JSON.parse($.ajax({
-	        url: '/connections',
-	        type: 'GET',
-	        async: false // required before UI stream starts
-	    }).responseText);
-
-	    if (currentConnections.length == 0) {
-	    	return false;
-	    }
-
-		var blockFrom = bF;
-		var blockTo = bT;
-
-		var idFrom;
-		var idTo;
-
-		var currentBlocks = JSON.parse($.ajax({
-	        url: '/blocks',
-	        type: 'GET',
-	        async: false // required before UI stream starts
-	    }).responseText);
-
-	    $.each(currentBlocks, function(k, v) {
-			if (this.Type == blockFrom) {
-				idFrom = this.Id;
-			}
-			if (this.Type == blockTo) {
-				idTo = this.Id;
-			}
-		});
-
-	    $.each(currentConnections, function(key, val) {
-	    	if (this.FromId == idFrom && this.ToId == idTo) {
-				Shepherd.activeTour.next();
-				return true;
-	    	}
-	    });
-	}
-
-	$(document).on("click", ".shepherd-button", function() {
-		if (welcome.isOpen()) {
-			Shepherd.activeTour.next();
-		}
-		else if (goal.isOpen()) {
-			Shepherd.activeTour.next();
-		}
-		else if (addFromHTTP.isOpen()) {
-			var b = $("text").text("fromhttpstream").prev();
-			httpBlock = "rect[data-id='" + b.attr('data-id') + "']";
-
-			tour.getById("edit-fromhttp")["options"]["attachTo"] = httpBlock;
-			checkBlockBeforeProgress("fromhttpstream", "type");
-		} 
-		else if (editFromHTTP.isOpen()) {
-			checkBlockBeforeProgress("http://developer.usa.gov/1usagov", "endpoint");
-		} 
-		else if (addTolog.isOpen()) {
-			checkBlockBeforeProgress("tolog", "type");
-		}
-		else if (makeConnection1.isOpen()) {
-			checkConnectionsBeforeProgress("fromhttpstream", "tolog");
-		}
-		else if (viewLog.isOpen()) {
-			Shepherd.activeTour.complete();	
-		}
-	});
-
-	tour.start();
->>>>>>> 6a042b68
 });