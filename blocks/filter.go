package blocks

import (
	"encoding/json"
	"log"
	"regexp"
)

type opFunc func(interface{}, interface{}) bool

var operators map[string]opFunc

// Filter queries a message for all values that match the given Path parameter
// and compares those values to a rule given an operator and a comparator. If
// any value passes the filter operation then the message is broadcast. If no
// value satisfies the filter operation the message is ignored.
//
// Filter is capable of traversing arrays that contain elements with and
// without keys. For example, if Path is set to
// 		foo.bar[]
// All elements within the "bar" array will be compared to the filter operation.
// In the case of
//		foo.bar[].baz
// Only the value of the "baz" keys within elements of the "bar" array will be
// used for the filter operation.
//
// There are four filter comparators: greater than "gt", less than "lt", equal
// to "eq" and subset of "subset".
//
// gt, lt, eq operations are available for values of a number type.
// eq, subset operations are avilable for values of a string type.
// eq operations are availble for value of a bool or null type.
func Filter(b *Block) {

	type filterRule struct {
		Operator   string
		Path       string
		Comparator interface{}
		Invert     bool
	}

	operators = make(map[string]opFunc)

	operators["eq"] = equals
	operators["gt"] = greaterthan
	operators["lt"] = lessthan
	operators["subset"] = subsetof
<<<<<<< HEAD
	operators["regex"] = regexmatch
=======
	operators["keyin"] = keyin
>>>>>>> f422c405

	var rule *filterRule

	for {
		select {
		case msg := <-b.InChan:
			if rule == nil {
				break
			}

			values := getKeyValues(msg, rule.Path)
			for _, value := range values {
				if operators[rule.Operator](value, rule.Comparator) == !rule.Invert {
					broadcast(b.OutChans, msg)
					break
				}
			}

			if len(values) == 0 && rule.Invert {
				broadcast(b.OutChans, msg)
			}

		case msg := <-b.Routes["set_rule"]:
			if rule == nil {
				rule = &filterRule{}
			}
			// we can't use the standard unmarshal(msg, rule) as we need to make
			// sure the regex compiles, if supplied.
			newRule := &filterRule{}
			err := json.Unmarshal(msg.Msg, &newRule)
			if err != nil {
				log.Println("found errors during unmarshalling")
				log.Println(err.Error())
			}
			if newRule.Operator == "regex" {
				// regex is a bit of a special case
				c, ok := rule.Comparator.(string)
				if !ok {
					log.Println("regex must be a string, not setting rule")
				}
				r, err := regexp.Compile(c)
				if err != nil {
					log.Println("regex did not compile, not setting rule")
					log.Println(err.Error())
				}
				rule = newRule
				rule.Comparator = r
			} else {
				// the simpler rules don't need any futzing
				rule = newRule
			}
			// send the rule back for the response
			m, err := json.Marshal(rule)
			if err != nil {
				log.Println("could not marshal rule")
			}
			msg.ResponseChan <- m
		case msg := <-b.Routes["get_rule"]:
			if rule == nil {
				marshal(msg, &filterRule{})
			} else {
				marshal(msg, rule)
			}
		case msg := <-b.AddChan:
			updateOutChans(msg, b)
		case <-b.QuitChan:
			quit(b)
			return
		}
	}
}<|MERGE_RESOLUTION|>--- conflicted
+++ resolved
@@ -45,11 +45,8 @@
 	operators["gt"] = greaterthan
 	operators["lt"] = lessthan
 	operators["subset"] = subsetof
-<<<<<<< HEAD
 	operators["regex"] = regexmatch
-=======
 	operators["keyin"] = keyin
->>>>>>> f422c405
 
 	var rule *filterRule
 
