package blocks

import (
	"encoding/json"
	"log"
)

var (
	Library     BlockLibrary
	LibraryBlob string
)

// A block library is a collection of possible block templates
type BlockLibrary map[string]*BlockTemplate

func BuildLibrary() {
	log.Println("building block library")
	Library = make(map[string]*BlockTemplate)

	templates := []*BlockTemplate{
		&BlockTemplate{
			BlockType:  "connection",
			RouteNames: []string{"last_message", "rate"},
			Routine:    Connection,
		},
		////////// TESTING BLOCKS
		&BlockTemplate{
			BlockType:  "blocked",
			RouteNames: []string{"get_rule"},
			Routine:    Blocked,
		},
		////////////////////
		&BlockTemplate{
			BlockType:  "ticker",
			RouteNames: []string{"set_rule", "get_rule"},
			Routine:    Ticker,
		},
		&BlockTemplate{
			BlockType:  "tolog",
			RouteNames: []string{},
			Routine:    ToLog,
		},
		&BlockTemplate{
			BlockType:  "random",
			RouteNames: []string{"set_rule", "get_rule"},
			Routine:    Random,
		},
		&BlockTemplate{
			BlockType:  "count",
			RouteNames: []string{"set_rule", "get_rule", "count"},
			Routine:    Count,
		},
		&BlockTemplate{
			BlockType:  "mask",
			RouteNames: []string{"set_rule", "get_rule"},
			Routine:    Mask,
		},
		&BlockTemplate{
			BlockType:  "sync",
			RouteNames: []string{"set_rule", "get_rule"},
			Routine:    Sync,
		},
		&BlockTemplate{
			BlockType:  "postValue",
			RouteNames: []string{"set_rule", "get_rule"},
			Routine:    PostValue,
		},
		&BlockTemplate{
			BlockType:  "post",
			RouteNames: []string{"set_rule", "get_rule"},
			Routine:    Post,
		},
		&BlockTemplate{
			BlockType:  "date",
			RouteNames: []string{"set_rule", "get_rule"},
			Routine:    Date,
		},
		&BlockTemplate{
			BlockType:  "fromNSQ",
			RouteNames: []string{"set_rule", "get_rule"},
			Routine:    FromNSQ,
		},
		&BlockTemplate{
			BlockType:  "pollS3",
			RouteNames: []string{"set_rule", "poll_now"},
			Routine:    PollS3,
		},
		&BlockTemplate{
			BlockType:  "tofile",
			RouteNames: []string{"set_rule", "get_rule"},
			Routine:    ToFile,
		},
		&BlockTemplate{
			BlockType:  "toNSQ",
			RouteNames: []string{"set_rule", "get_rule"},
			Routine:    ToNSQ,
		},
		&BlockTemplate{
			BlockType:  "filter",
			RouteNames: []string{"set_rule", "get_rule"},
			Routine:    Filter,
		},
		&BlockTemplate{
			BlockType:  "postto",
			RouteNames: []string{"in"},
			Routine:    PostTo,
		},
		&BlockTemplate{
			BlockType:  "timeseries",
			RouteNames: []string{"set_rule", "timeseries", "get_rule"},
			Routine:    Timeseries,
		},
		&BlockTemplate{
			BlockType:  "histogram",
			RouteNames: []string{"set_rule", "histogram", "get_rule"},
			Routine:    Histogram,
		},
		&BlockTemplate{
			BlockType:  "bunch",
			RouteNames: []string{"set_rule", "get_rule"},
			Routine:    Bunch,
		},
<<<<<<< HEAD
        &BlockTemplate{
            BlockType:  "avg",
            RouteNames: []string{"set_rule", "get_rule", "avg"},
            Routine:    Avg,
        },
        &BlockTemplate{
            BlockType:  "sd",
            RouteNames: []string{"set_rule", "get_rule", "sd"},
            Routine:    Sd,
        },
        &BlockTemplate{
            BlockType:  "var",
            RouteNames: []string{"set_rule", "get_ruel", "var"},
            Routine:    Var,
        },

=======
		&BlockTemplate{
			BlockType:  "avg",
			RouteNames: []string{"set_rule", "avg"},
			Routine:    Avg,
		},
		&BlockTemplate{
			BlockType:  "sd",
			RouteNames: []string{"set_rule", "sd"},
			Routine:    Sd,
		},
		&BlockTemplate{
			BlockType:  "longHTTP",
			RouteNames: []string{"set_rule", "get_rule"},
			Routine:    LongHTTP,
		},
>>>>>>> f58a1192
	}

	libraryList := []map[string]interface{}{}
	for _, t := range templates {
		blockItem := make(map[string]interface{})
		blockItem["BlockType"] = t.BlockType
		blockItem["RouteNames"] = t.RouteNames
		libraryList = append(libraryList, blockItem)

		Library[t.BlockType] = t
	}

	blob, _ := json.Marshal(libraryList)
	LibraryBlob = string(blob)
}<|MERGE_RESOLUTION|>--- conflicted
+++ resolved
@@ -120,7 +120,6 @@
 			RouteNames: []string{"set_rule", "get_rule"},
 			Routine:    Bunch,
 		},
-<<<<<<< HEAD
         &BlockTemplate{
             BlockType:  "avg",
             RouteNames: []string{"set_rule", "get_rule", "avg"},
@@ -136,24 +135,11 @@
             RouteNames: []string{"set_rule", "get_ruel", "var"},
             Routine:    Var,
         },
-
-=======
-		&BlockTemplate{
-			BlockType:  "avg",
-			RouteNames: []string{"set_rule", "avg"},
-			Routine:    Avg,
-		},
-		&BlockTemplate{
-			BlockType:  "sd",
-			RouteNames: []string{"set_rule", "sd"},
-			Routine:    Sd,
-		},
-		&BlockTemplate{
+        &BlockTemplate{
 			BlockType:  "longHTTP",
 			RouteNames: []string{"set_rule", "get_rule"},
 			Routine:    LongHTTP,
 		},
->>>>>>> f58a1192
 	}
 
 	libraryList := []map[string]interface{}{}
