--- conflicted
+++ resolved
@@ -1,28 +1,3 @@
-body { padding-top: 70px; }
-
-.quake-map-image {
-  width: 50%;
-  height: 50%;
-}
-
-.logo-header-small {
-	max-width:45px;
-	max-height:45px;
-}
-
-#demosIndex .navbar-brand {
-    color: rgba(255,80,80,1);
-}
-
-.navbar-logo {
-  padding: 0;
-}
-
-<<<<<<< HEAD
-#credits {
-  display: none;
-  margin-top: 50px;
-=======
 body { padding-top: 70px; }
 
 .navbar-logo {
@@ -44,5 +19,27 @@
 	.tagline-text {
 		display:none;
 	}
->>>>>>> 19b38367
-}+}
+
+.quake-map-image {
+  width: 50%;
+  height: 50%;
+}
+
+.logo-header-small {
+	max-width:45px;
+	max-height:45px;
+}
+
+#demosIndex .navbar-brand {
+    color: rgba(255,80,80,1);
+}
+
+.navbar-logo {
+  padding: 0;
+}
+
+#credits {
+  display: none;
+  margin-top: 50px;
+}
